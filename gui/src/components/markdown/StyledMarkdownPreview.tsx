import React, { memo, useEffect } from "react";
import { useRemark } from "react-remark";
// import rehypeKatex from "rehype-katex";
// import remarkMath from "remark-math";
import rehypeHighlight from "rehype-highlight";
import styled from "styled-components";
import { visit } from "unist-util-visit";
import {
  defaultBorderRadius,
  vscBackground,
  vscEditorBackground,
  vscForeground,
} from "..";
import { getFontSize } from "../../util";
import PreWithToolbar from "./PreWithToolbar";
import { SyntaxHighlightedPre } from "./SyntaxHighlightedPre";
import "./markdown.css";

const StyledMarkdown = styled.div<{
  fontSize?: number;
  showBorder?: boolean;
}>`
  pre {
    background-color: ${vscEditorBackground};
    border-radius: ${defaultBorderRadius};

    max-width: calc(100vw - 24px);
    overflow-x: scroll;
    overflow-y: hidden;

    ${(props) => {
      if (props.showBorder) {
        return `
          border: 0.5px solid #8888;
        `;
      }
    }}
    padding: ${(props) => (props.showBorder ? "12px" : "0px 2px")};
  }

  code {
    span.line:empty {
      display: none;
    }
    word-wrap: break-word;
    border-radius: ${defaultBorderRadius};
    background-color: ${vscEditorBackground};
    font-size: 12px;
    font-family: var(--vscode-editor-font-family);
  }

  code:not(pre > code) {
<<<<<<< HEAD
    font-family: var(--vscode-editor-font-family);
=======
    font-family: monospace;
    color: #f78383;
>>>>>>> ab91aa5d
  }

  background-color: ${vscBackground};
  font-family:
    var(--vscode-font-family),
    system-ui,
    -apple-system,
    BlinkMacSystemFont,
    "Segoe UI",
    Roboto,
    Oxygen,
    Ubuntu,
    Cantarell,
    "Open Sans",
    "Helvetica Neue",
    sans-serif;
  font-size: ${(props) => props.fontSize || getFontSize()}px;
  padding-left: 8px;
  padding-right: 8px;
  color: ${vscForeground};

  p,
  li,
  ol,
  ul {
    line-height: 1.5;
  }
`;

interface StyledMarkdownPreviewProps {
  source?: string;
  className?: string;
  showCodeBorder?: boolean;
  scrollLocked?: boolean;
}

const FadeInWords: React.FC = (props: any) => {
  const { children, ...otherProps } = props;

  // Split the text into words
  const words = children
    .map((child) => {
      if (typeof child === "string") {
        return child.split(" ").map((word, index) => (
          <span className="fade-in-span" key={index}>
            {word}{" "}
          </span>
        ));
      } else {
        return <span className="fade-in-span">{child}</span>;
      }
    })
    .flat();

  return <p {...otherProps}>{words}</p>;
};

const StyledMarkdownPreview = memo(function StyledMarkdownPreview(
  props: StyledMarkdownPreviewProps
) {
  const [reactContent, setMarkdownSource] = useRemark({
    // remarkPlugins: [remarkMath],
    // rehypePlugins: [rehypeKatex as any, {}],
    remarkPlugins: [
      () => {
        return (tree) => {
          visit(tree, "code", (node: any) => {
            if (!node.lang) {
              node.lang === "javascript";
            } else if (node.lang.includes(".")) {
              node.lang = node.lang.split(".").slice(-1)[0];
            }
          });
        };
      },
    ],
    rehypePlugins: [rehypeHighlight as any, {}],
    rehypeReactOptions: {
      components: {
        a: ({ node, ...props }) => {
          return (
            <a {...props} target="_blank">
              {props.children}
            </a>
          );
        },
        pre: ({ node, ...preProps }) => {
          return props.showCodeBorder ? (
            <PreWithToolbar>
              <SyntaxHighlightedPre {...preProps}></SyntaxHighlightedPre>
            </PreWithToolbar>
          ) : (
            <SyntaxHighlightedPre {...preProps}></SyntaxHighlightedPre>
          );
        },
        //   pre: ({ node, ...preProps }) => {
        //     const codeString =
        //       preProps.children?.[0]?.props?.children?.[0].trim() || "";
        //     const monacoEditor = (
        //       <MonacoCodeBlock
        //         showBorder={props.showCodeBorder}
        //         language={
        //           preProps.children?.[0]?.props?.className?.split("-")[1] ||
        //           "typescript"
        //         }
        //         preProps={preProps}
        //         codeString={codeString}
        //       />
        //     );
        //     return props.showCodeBorder ? (
        //       <PreWithToolbar copyvalue={codeString}>
        //         <SyntaxHighlightedPre {...preProps}></SyntaxHighlightedPre>
        //       </PreWithToolbar>
        //     ) : (
        //       <SyntaxHighlightedPre {...preProps}></SyntaxHighlightedPre>
        //     );
        //   },
        //   // p: ({ node, ...props }) => {
        //   //   return <FadeInWords {...props}></FadeInWords>;
        //   // },
      },
    },
  });

  useEffect(() => {
    setMarkdownSource(props.source || "");
  }, [props.source]);

  return (
    <StyledMarkdown fontSize={getFontSize()} showBorder={props.showCodeBorder}>
      {reactContent}
    </StyledMarkdown>
  );
});

export default StyledMarkdownPreview;<|MERGE_RESOLUTION|>--- conflicted
+++ resolved
@@ -50,12 +50,8 @@
   }
 
   code:not(pre > code) {
-<<<<<<< HEAD
-    font-family: var(--vscode-editor-font-family);
-=======
     font-family: monospace;
     color: #f78383;
->>>>>>> ab91aa5d
   }
 
   background-color: ${vscBackground};
